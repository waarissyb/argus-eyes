--- conflicted
+++ resolved
@@ -153,7 +153,6 @@
 }
 
 /**
-<<<<<<< HEAD
  * Safely map a fullpath to a file in set1 to set2
  *
  * @param {String} file1 - Full path to file
@@ -169,72 +168,6 @@
 }
 
 /**
- * Returns the dimensions of an image file
- *
- * @todo Refactor execSync to spawnSync
- * @param {String} file - The full path to an image file
- * @returns {[Number, Number] | Boolean}
- */
-function getImageSize(file) {
-
-    var config = argumentLoader.getConfig();
-
-    var command = util.format(
-        '"%s" -ping -format "%w %h" "%s"',
-        util.escape(config.im + 'identify'),
-        util.escape(file));
-
-    try {
-        var sizes = child_process.execSync(command, { encoding: 'utf8' });
-        return sizes.trim().split(' ').map(num => parseInt(num, 10));
-    } catch (e) {
-        return false;
-    }
-}
-
-/**
- * Is `file1` smaller than `file2` in image dimensions?
- *
- * @param {[Number, Number]} sizes1 - Dimensions of the left file
- * @param {[Number, Number]} sizes2 - Dimensions of the right file
- * @returns {Boolean}
- */
-function isSmallest(sizes1, sizes2) {
-    return (sizes1[0] * sizes1[1]) < (sizes2[0] * sizes2[1]);
-}
-
-/**
- * Resize an image to specified dimensions
- *
- * @todo Refactor execSync to spawnSync
- * @param {String} file - Left filename
- * @param {[Number, Number]} sizes - Dimensions of the left file
- * @throws {Error}
- * @returns {String} - The filename of the just created file
- */
-function resizeTo(file, sizes) {
-
-    var config    = argumentLoader.getConfig();
-    var imConvert = config.im + 'convert';
-    var newName   = file + '.tmp.png';
-    var newSizes  = sizes[0] + 'x' + sizes[1];
-
-    log.verbose("Resizing '" + path.relative(process.cwd(), file) + "' to " + newSizes);
-
-    var command = util.format(
-        '"%s" "%s" -background transparent -extent %s "%s"',
-        util.escape(imConvert),
-        util.escape(file),
-        newSizes,
-        util.escape(newName));
-    child_process.execSync(command);
-
-    return newName;
-}
-
-/**
-=======
->>>>>>> 4c3e4fbb
  * Output comparison results
  *
  * @param {String} diffDirectory
